import math
import matplotlib
matplotlib.use('Agg')
import matplotlib.pyplot as plt
import numpy as np
import heapq
import logging
import sys
import time

logger = logging.getLogger(__name__)

RC_TABLE = str.maketrans("ACGT", "TGCA")


def reverse_complement(dna):
    return ''.join(reversed(dna.translate(RC_TABLE)))


# negative infinity
n_inf = float("-inf")


def prob_to_log10prob(prob):
    """
    Convert a raw probability to a log10 probability.
    """

    return math.log10(prob)


def log10prob_to_phred(log10prob):
    """
    Convert a log10 probability to a Phred score.
    
    :return: the Phred score as a float
    """

    return -10 * log10prob


def log10prob_for_at_least_one(prob_each, count):
    """
    Return the log10 probability for at least one event happening, out of count
    chances each with independent raw probability log10_prob_each.
    """

    return log10prob_not(prob_to_log10prob(1.0 - prob_each) * count)


def log10prob_not(log10prob):
    """
    Return the log10 probability for the opposite of an event with the given log10 probability.
    """

    return math.log10(1.0 - math.pow(10, log10prob))


class Minimizer:
    """
    Represents a minimizer within a read.
    """

    total_window_length = 29 + 11 - 1  # Currently hard-coded, and therefore assumed the same for all minimizers

    def __init__(self, minimizer, minimizer_start, window_start, window_length, hits, hits_in_extension, source_read):
        self.minimizer, self.minimizer_start, self.window_start = minimizer, minimizer_start, window_start
        self.window_length, self.hits, self.hits_in_extension = window_length, hits, hits_in_extension

        if self.minimizer != source_read[minimizer_start:minimizer_start + len(self.minimizer)]:
            # It's a reverse strand minimizer
            self.is_reverse = True
            assert reverse_complement(self.minimizer) == source_read[
                                                         minimizer_start:minimizer_start + len(self.minimizer)]
        else:
            self.is_reverse = False

        # Work out how easy this minimizer is to beat.
        # At hash = 2^64 - 1, you are almost certain to beat it, unless you actually hit it,
        # in which case you won't beat it.
        # At hash = 0 you cannot beat it.
        # At hash = 1 only 1 of the 2^64 possibilities beats it.
        self.beat_prob = self.hash() / (2 ** 64)  # A float on 0-1 that represents the probability of beating this
        # minimizer's hash with a random other minimizer.
        self.ln_one_minus_beat_prob = math.log(1.0 - self.beat_prob)

        # Consistency checks
        assert len(source_read) >= 0
        assert minimizer_start >= 0 and minimizer_start + len(minimizer) <= len(source_read)
        assert window_start >= 0 and window_start + window_length <= len(source_read)
        assert window_start <= minimizer_start
        assert window_start + window_length >= minimizer_start + len(minimizer)

    def __str__(self):
        return "window_start: {} window_length: {} minimizer_start: {} " \
               "minimizer_length: {} minimizer: {} hits: {} hits_in_extension: {} hash: {:016x} beat_prob: {}". \
            format(self.window_start, self.window_length - Minimizer.total_window_length + 1, self.minimizer_start,
                   len(self.minimizer), self.minimizer, self.hits, self.hits_in_extension, self.hash(), self.beat_prob)

    def encode(self):
        """
        Encode the minimizer as an integer.
        
        :return: the minimizer 2-bit encoded as A=0, C=1, G=2, T=3, last base
        in least significant position.
        """

        encoding = {'A': 0, 'C': 1, 'G': 2, 'T': 3}
        encoded = 0
        for base in self.minimizer:
            # Check the base for acceptability
            assert base in encoding
            # Encode and shift in each base.
            encoded = (encoded << 2 | encoding[base])
        return encoded

    def hash(self):
        """
        Get the integer hash value of the current minimizer.
        Hashes are over the 2^64 space.
        
        :return: the minimizer's hash value as a nonnegative int in 64 bits
        """

        # Numpy 64 bit ints warn on overflow and ctypes 64 bit ints don't implement inportant ops like xor.
        # So we use Python bigints and mask frequently.
        mask = 0xFFFFFFFFFFFFFFFF

        scratch = self.encode() & mask

        # Implement Thomas Wang's 64 bit integer hash function as in gbwt library
        scratch = ((scratch ^ mask) + ((scratch << 21) & mask)) & mask
        scratch = scratch ^ (scratch >> 24)
        scratch = (((scratch + (scratch << 3) & mask) & mask) + ((scratch << 8) & mask)) & mask
        scratch = (scratch ^ (scratch >> 14)) & mask
        scratch = (((scratch + ((scratch << 2) & mask)) & mask) + ((scratch << 4) & mask)) & mask
        scratch = (scratch ^ (scratch >> 28)) & mask
        scratch = (scratch + ((scratch << 31) & mask)) & mask
        return scratch


class UnacceptableReadError(RuntimeError):
    pass


class Read:
    """
    Represents a read and its minimizers.
    """

    # Used to calculate log probs of disruption
    # Note: I'm not sure what the range of qual values is, but is less than 128
    qual_probs = [math.pow(10, (-i / 10)) for i in range(128)]

    def __init__(self, line, correct):

        # Format is tab sep (on one line):
        # READ_STR QUAL_STR IGNORED
        # (MINIMIZER_STR START WINDOW_START WINDOW_LENGTH HITS HITS_IN_EXTENSIONS?)xN
        # UNCAPPED_MAP_Q CAP CAP STAGE

        tokens = line.split()
        self.read, self.qual_string = tokens[0], [ord(i) - ord("!") for i in tokens[1]]
        assert len(self.read) == len(self.qual_string)
        # raw mapq, adam's mapq_extend_cap, my probability cluster lost cap,  last correct stage
        # Note that last correct stage may not be there
        if len(tokens) % 6 == 1:
            # Stage should be there
            self.uncapped_map_q, self.vg_computed_cap, self.xian_cap, self.stage = \
                float(tokens[-4]), float(tokens[-3]), float(tokens[-2]), tokens[-1]
        else:
            # No stage
            self.uncapped_map_q, self.vg_computed_cap, self.xian_cap = \
                float(tokens[-3]), float(tokens[-2]), float(tokens[-1])
            self.stage = "unknown"
        self.correct = correct
        self.minimizers = sorted([Minimizer(tokens[i + 3], int(tokens[i + 4]), int(tokens[i + 5]), int(tokens[i + 6]),
                                            int(tokens[i + 7]), int(tokens[i + 8]), self.read) for i in
                                  range(0, len(tokens) - 7, 6)],
                                 key=lambda x: x.window_start)  # Sort by start coordinate

        self.minimizers = sorted(self.minimizers, key=lambda x: x.minimizer_start)  # Fix broken minimizer ordering

        # Check they don't overlap and every window is accounted for
        p_window_start = -1
        p_window_end = -1
        for minimizer in self.minimizers:
            if p_window_start > minimizer.window_start:
                # Read contains minimizers that are out of order or overlap on start coordinates
                raise UnacceptableReadError(str(self))
            p_window_start = minimizer.window_start

            if p_window_end > minimizer.window_start + minimizer.window_length:
                # Read contains minimizers that are out of order or overlap on end coordinates
                raise UnacceptableReadError(str(self))

            p_window_end = minimizer.window_start + minimizer.window_length

            if minimizer.window_start + minimizer.window_length > len(self.read):
                # Read contains minimizer that extends beyond the read length
                raise UnacceptableReadError(str(self))

    def __str__(self):
        return "Read uncapped_map_q:{} vg_computed_cap:{} xian_cap:{} faster_cap:{} unique_cap:{} balanced_cap:{} stage: {}" \
            "\n\tread_string: {}\n\tqual_string: {} \n {}\n".format(self.uncapped_map_q, self.vg_computed_cap, self.xian_cap,
                                                                    self.faster_cap(), self.faster_unique_cap(),
                                                                    self.faster_balanced_cap(), self.stage,
                                                                    self.read, " ".join(map(str, self.qual_string)),
                                                                    "\n\t".join(map(str, self.minimizers)))

    def visualize(self, out=sys.stdout, minimizers=None):
        """
        Print out the read sequence with the minimizers aligned below it.
        """

        # Work out the set of minimizers we want
        if minimizers is None:
            minimizers = self.minimizers

        # First all the position numbers

        # Work out how namy digits we need for position
        digits = int(math.ceil(math.log10(len(self.read))))
        # Pad each number to that width
        texts = [('{:>' + str(digits) + '}').format(i) for i in range(len(self.read))]

        for row in range(digits):
            # For each digit we need
            for text in texts:
                # Print that digit of each padded number
                out.write(text[row])
            out.write('\n')

        # Then the sequence
        out.write(self.read)
        out.write('\n')

        # Then the minimizers
        for minimizer in minimizers:
            # Work out what orientation to print
            minimizer_text = minimizer.minimizer if not minimizer.is_reverse else reverse_complement(
                minimizer.minimizer)
            for i in range(len(self.read)):
                if i < minimizer.window_start:
                    # Before agglomeration
                    out.write(' ')
                elif i < minimizer.minimizer_start:
                    # In agglomeration before minimizer
                    out.write('-')
                elif i < minimizer.minimizer_start + len(minimizer.minimizer):
                    # In minimizer
                    out.write(minimizer_text[i - minimizer.minimizer_start])
                elif i < minimizer.window_start + minimizer.window_length:
                    # In agglomeration after minimizer (before required agglomeration length has elapsed)
                    out.write('-')
                else:
                    # After minimizer
                    out.write(' ')
            out.write('\n')

    def recompute_vg_computed_cap(self):
        """
        Recompute the "Adam Cap": probability of the most probable way to have
        errors at a set of bases, such that each error disrupts all minimizers
        whose agglomerations it hits, in order to disrupt all minimizers that
        were explored. Explored is defined as having participated in any
        extended cluster.
        
        :return: Phred scaled log prob of read being wrongly aligned
        """

        # Filter down to just located minimizers
        minimizers = [m for m in self.minimizers if m.hits_in_extension > 0]
        next_minimizer = 0

        if len(minimizers) == 0:
            # No minimizers left = can't cap
            # Should probably actually treat as 0.
            return float('inf')

        # Make a DP table of Phred score for cheapest solution up to here, with an error at this base
        table = np.full(len(self.read), n_inf)

        # Have a priority queue of agglomerations, with earliest-ending and then latest-starting being at the front
        # Agglomerations are (end, -start, minimizer)
        active_agglomerations = []

        # Have another priority queue of windows, with earliest-ending and then latest-starting being at the front
        # Windows are (end, -start)
        # These aren't all overlapped, but none have ended yet.
        active_windows = []

        # Track the latest-starting window ending before here, as (start, end), if any
        prev_window = None

        for i in range(len(self.read)):
            # Go through all the bases in the read.

            logger.debug("At base %d", i)

            while next_minimizer < len(minimizers) and minimizers[next_minimizer].window_start == i:

                # While the next agglomeration starts here
                agg = minimizers[next_minimizer]
                # Put it in the queue
                heapq.heappush(active_agglomerations, (agg.window_start + agg.window_length, -agg.window_start, agg))

                logger.debug("Agglomeration starts here: %s", agg)

                for window_offset in range(agg.window_length - agg.total_window_length + 1):
                    # And also all its windows
                    # Represent them as end, start for sort order
                    heapq.heappush(active_windows, (
                        agg.window_start + window_offset + agg.total_window_length,
                        -(agg.window_start + window_offset)))

                    logger.debug("Creates window %d to %d", agg.window_start + window_offset,
                                 agg.window_start + window_offset + agg.total_window_length)

                # Move on to the next minimizer
                next_minimizer += 1

            if len(active_agglomerations) == 0:
                # Nothing to do here
                logger.debug("Ignore base: no agglomerations")
            else:

                # Phred cost of an error here
                base_cost = self.qual_string[i]

                logger.debug("Cost to break base: %f", base_cost)
                for _, _, active_agg in active_agglomerations:
                    # For each minimizer this base is in an agglomeration of (i.e. that
                    # is active)

                    logger.debug("Overlap agglomeration: %s", active_agg)

                    # Work out the Phred cost of breaking the minimizer for
                    # the windows of it that we overlap by having an error here

                    if active_agg.minimizer_start <= i < active_agg.minimizer_start + len(active_agg.minimizer):
                        # We are in the minimizer itself.
                        # No cost to break
                        minimizer_break_score = 0
                        logger.debug("In minimizer: no additional cost")
                    else:
                        # We are in the flank.

                        # How many new possible minimizers would an error here create in this agglomeration,
                        # to compete with its minimizer?
                        # No more than one per position in a minimizer sequence.
                        # No more than 1 per base from the start of the agglomeration to here, inclusive.
                        # No more than 1 per base from here to the last base of the agglomeration, inclusive.
                        possible_minimizers = min(len(active_agg.minimizer),
                                                  min(i - active_agg.window_start + 1,
                                                      (active_agg.window_start + active_agg.window_length) - i))

                        # How probable is it to beat the current minimizer?
                        beat_prob = active_agg.beat_prob

                        # We have that many chances to beat this minimizer. What's that in Phred?
                        minimizer_break_score = log10prob_to_phred(
                            log10prob_for_at_least_one(beat_prob, possible_minimizers))

                        logger.debug("Out of minimizer: need to beat with probability %f and %d chances for %f points",
                                     beat_prob, possible_minimizers, minimizer_break_score)

                    # And AND them all up
                    base_cost += minimizer_break_score

                if prev_window is not None:
                    # AND that with the cheapest thing in the latest-starting window ending before here
                    prev_cost = np.min(table[prev_window[0]:prev_window[1]])
                    logger.debug("Cheapest previous base in %d to %d is %f", prev_window[0], prev_window[1], prev_cost)
                    base_cost += prev_cost

                logger.debug("Total cost for best solution ending in this base: %f", base_cost)

                # Save into the DP table
                table[i] = base_cost

            # Kick out agglomerations and windows we have passed

            while len(active_agglomerations) > 0 and active_agglomerations[0][0] == i + 1:
                # We are the last base in this agglomeration.
                # Pop it. It won't be active anymore.
                logger.debug("End agglomeration: %s", active_agglomerations[0][2])
                heapq.heappop(active_agglomerations)

            while len(active_windows) > 0 and active_windows[0][0] == i + 1:
                # We are the last base in this window

                logger.debug("End window %s to %s", -active_windows[0][1], active_windows[0][0])

                if prev_window is None or prev_window[0] < -active_windows[0][1]:
                    # We have no latest-starting window ending before here, or this one starts later.
                    # Take it (making sure to decode its weird encoding)
                    prev_window = (-active_windows[0][1], active_windows[0][0])
                    logger.debug("It is new latest-starting window ending before here")
                # Pop it
                heapq.heappop(active_windows)

        # Now the DP table is filled

        # Scan the latest-ending, latest-starting window to find the total cost.
        assert prev_window is not None
        winner = np.min(table[prev_window[0]:prev_window[1]])
        logger.debug("Cheapest answer in final window %d to %d is %f", prev_window[0], prev_window[1], winner)
        return winner

    def agglomeration_interval_iterator(self, minimizers, start_fn=lambda x: x.window_start,
                                        length_fn=lambda x: x.window_length):
        """
        Iterator over common intervals of overlapping minimizer agglomerations.
        
        :param minimizers: the list of minimizers to iterate over
        :param start_fn: given a minimizer, returns the start of its agglomeration.
        :param length_fn: given a minimizer, returns the length of its agglomeration.
        
        :return: yields sequence of (left, right, bottom, top) tuples, where
        left is the first base of the agglomeration interval (inclusive), right
        is the last base of the agglomeration interval (exclusive), bottom is
        the index of the first minimizer with an agglomeration in the interval
        and top is the index of the last minimizer with an agglomeration in the
        interval (exclusive).
        """

        return self.overlap_interval_iterator(minimizers, start_fn, length_fn)

    def overlap_interval_iterator(self, items, start_fn, length_fn):
        """
        Iterator over common intervals (rectangles) of overlapping items.
        Common intervals break when an item starts or ends.
        Assumes items are arranged such that they do not contain each other.
        Assumes items are sorted.
        
        :param items: the list of items to iterate over.
        :param start_fn: given an item, returns the start of an item.
        :param length_fn: given an item, returns the length of the item.
        
        :return: yields sequence of (left, right, bottom, top) tuples, where
        left is the first base of the interval (inclusive), right is the last
        base of the interval (exclusive), bottom is the index of the first item
        in the interval and top is the index of the last item in the interval
        (exclusive).
        """
        # Handle no item case
        if len(items) == 0:
            return

        stack = [items[0]]  # Items currently being iterated over
        left = [start_fn(items[0])]  # The left end of an item interval
        bottom = [0]  # The index of the first item in the interval in the sequence of items

        def get_preceding_intervals(right):
            # Get all intervals that precede a given point "right"
            while left[0] < right:

                # Case where the left-most item ends before the start of the new item
                if start_fn(stack[0]) + length_fn(stack[0]) <= right:
                    yield left[0], start_fn(stack[0]) + length_fn(stack[0]), bottom[0], bottom[0] + len(stack)

                    # If the stack contains only one item there is a gap between the item
                    # and the new item, otherwise just shift to the end of the leftmost item
                    left[0] = right if len(stack) == 1 else start_fn(stack[0]) + length_fn(stack[0])

                    bottom[0] += 1
                    del (stack[0])

                # Case where the left-most item ends at or after the beginning of the new new item
                else:
                    yield left[0], right, bottom[0], bottom[0] + len(stack)
                    left[0] = right

        # For each item in turn
        for item in items[1:]:
            assert len(stack) > 0

            # For each new item we return all intervals that
            # precede start_fn(item)
            for interval in get_preceding_intervals(start_fn(item)):
                yield interval

            stack.append(item)  # Add the new item for the next loop

        # Intervals of the remaining intervals on the stack
        for interval in get_preceding_intervals(len(self.read)):
            yield interval

    def get_prob_of_disruption_in_column(self, minimizers, index):
        """ Gives the prob of a base error in the given column of the read that disrupts all the
        overlapping minimizers.
        :param minimizers: Minimizers to be disrupted
        :param index: Index of position in read
        :return: prob of disruption as float
        """
        p = Read.qual_probs[self.qual_string[index]]  # Prob of base error
        for m in minimizers:
            if not (m.minimizer_start <= index < m.minimizer_start + len(m.minimizer)):
                # Index is out of range of the minimizer

                # How many new possible minimizers would an error here create in this agglomeration,
                # to compete with its minimizer?
                # No more than one per position in a minimizer sequence.
                # No more than 1 per base from the start of the agglomeration to here, inclusive.
                # No more than 1 per base from here to the last base of the agglomeration, inclusive.
                possible_minimizers = min(len(m.minimizer),
                                          min(index - m.window_start + 1,
                                              (m.window_start + m.window_length) - index))

<<<<<<< HEAD
                # We have that many chances to beat this minimizer.
                p += log10prob_for_at_least_one(m.beat_prob, possible_minimizers)
        logger.debug("Overall log10 prob for disrupting all minimizers via column %d: %f", index, p)
=======
                # Prob that error creates a new minimizer
                p *= 1.0 - math.exp(m.ln_one_minus_beat_prob * possible_minimizers)  # This may be faster
                #p *= 1.0 - (1.0 - m.beat_prob) ** possible_minimizers

>>>>>>> 9359dd30
        return p

    def get_log_prob_of_disruption_in_interval(self, minimizers, left, right):
        """
        Gives the log10 prob of a base error in the given interval of the read,
        accounting for the disruption of minimizers
        :param minimizers: Minimizers to be disrupted
        :param left: Leftmost base in interval of read, inclusive
        :param right: Rightmost base in interval of read, exclusive
        :return: log10 prob as float
        """
<<<<<<< HEAD
        if left == right:
            # 0-length intervals do not need to be disrupted.
            return 0
        p = self.get_log_prob_of_disruption_in_column(minimizers, left)
        for i in range(left + 1, right):
            p = sum_fn(self.get_log_prob_of_disruption_in_column(minimizers, i), p)
            
        # With really bad base qualities our assumption that OR ~= total of
        # probabilities which we might make will break down because the errors
        # aren't actually exclusive.
        
        # Cap at 0 (certainty)
        p = min(p, 0.0)
        
        logger.debug("Overall log10 prob for disrupting %d to %d: %f", left, right, p)
        return p
=======
        assert left < right  # We don't allow zero length intervals
        p = 1.0 - self.get_prob_of_disruption_in_column(minimizers, left)
        for i in range(left + 1, right):
            p *= 1.0 - self.get_prob_of_disruption_in_column(minimizers, i)
        return math.log10(1.0 - p)
>>>>>>> 9359dd30

    def faster_balanced_cap(self):
        """ As faster_cap(), but scores minimizers
        :return: Phred scaled log prob of read being wrongly aligned
        """
        x = self.faster_unique_cap()
        y = self.faster_cap()
        return min(x + 30, y)

    def faster_unique_cap(self):
        """ As faster_cap(), but only consider unique minimizers in the read.
        :return: Phred scaled log prob of read being wrongly aligned
        """
        return self.faster_cap(minimizer_filter_fn=lambda x: 0 < x.hits_in_extension == x.hits)

    def faster_cap(self, minimizer_filter_fn=lambda x: x.hits_in_extension > 0):
        """ Compute cap on the reads qual score by considering possibility that base errors and unlocated
        minimizer hits prevented us finding the true alignment.

        Algorithm uses a "sweep line" dynamic programming approach.
        For a read with minimizers aligned to it:

                     000000000011111111112222222222
                     012345678901234567890123456789
        Read:        ******************************
        Minimizer 1:    *****
        Minimizer 2:       *****
        Minimizer 3:                   *****
        Minimizer 4:                      *****

        For each distinct read interval of overlapping minimizers, e.g. in the example
        the intervals 3,4,5; 6,7; 8,9,10; 18,19,20; 21,22; and 23,24,25
        we consider base errors that would result in the minimizers in the interval being incorrect

        We use dynamic programming sweeping left-to-right over the intervals to compute the probability of
        the minimum number of base errors needed to disrupt all the minimizers.

        :param minimizer_filter_fn: Function to filter which minimizers are considered
        :return: Phred scaled log prob of read being wrongly aligned
        """
        # This step filters minimizers we will definitely skip - needs to be coordinated with
        # get_log_prob_of_minimizer_skip function above
        filtered_minimizers = list(filter(minimizer_filter_fn, self.minimizers))
        
        c = np.full(len(filtered_minimizers) + 1, n_inf)  # Log10 prob of having mutated minimizers,
        # such that c[i+1] is log prob of mutating minimizers 0, 1, 2, ..., i
        c[0] = 0.0

        for left, right, bottom, top in self.agglomeration_interval_iterator(filtered_minimizers):
            # Calculate prob of all intervals up to top being disrupted
            p = c[bottom] + self.get_log_prob_of_disruption_in_interval(filtered_minimizers[bottom:top], left, right)

            # Replace min-prob for minimizers in the interval
            for i in range(bottom + 1, top + 1):
                if c[i] < p:
                    c[i] = p

        assert c[-1] != n_inf
        cap = -c[-1] * 10
        logger.debug("Overall cap: %s", cap)
        return cap

    @staticmethod
    def parse_reads(reads_file, correct=True, max_reads=-1):
        reads = []
        with open(reads_file) as fh:  # This masks a bug
            for line in fh:
                reads.append(Read(line, correct))
                if max_reads != -1 and len(reads) > max_reads:
                    break
        return reads


class Reads:
    def __init__(self, correct_reads_file, incorrect_reads_file, max_correct_reads=-1, max_incorrect_reads=-1):
        self.reads = Read.parse_reads(incorrect_reads_file, False, max_reads=max_incorrect_reads) + \
                     Read.parse_reads(correct_reads_file, max_reads=max_correct_reads)

    def bin_reads(self, bin_fn):
        bins = {}
        for read in self.reads:
            i = bin_fn(read)
            if i not in bins:
                bins[i] = []
            bins[i].append(read)
        return bins

    def get_roc(self, map_q_fn=lambda read: round(read.uncapped_map_q)):
        """
        Compute a pseudo ROC curve for the reads
        :param map_q_fn: function which determines which value is used as the map-q
        :return:
        """
        bins = self.bin_reads(bin_fn=map_q_fn)
        reads_seen, reads_correct = 0, 0
        roc_bins = []
        for map_q in sorted(bins.keys(), reverse=True):
            for read in bins[map_q]:
                reads_seen += 1
                reads_correct += 1 if read.correct else 0
            roc_bins.append((
                math.log10((reads_seen - reads_correct) / reads_seen) if reads_seen > reads_correct else -8,
                reads_correct / len(self.reads), len(bins[map_q]), map_q))
        return roc_bins

    @staticmethod
    def plot_rocs(rocs):
        colors = ["r--", "bs", 'g^']  # This needs to be extended if you want more than three lines on the plot
        for roc, color in zip(rocs, colors):
            plt.plot(list(map(lambda x: x[0], roc)), list(map(lambda x: x[1], roc)), color)
        plt.savefig('roc.png')
        #plt.show()


def main():
    logging.basicConfig(level=logging.INFO)
    start_time = time.time()

    # Parse the reads
    reads = Reads("minimizers_correct_1kg", "minimizers_incorrect_1kg", max_correct_reads=10000)
    print("Got ", len(reads.reads), " in ", time.time() - start_time, " seconds")

    # Print some of the funky reads
    for i, read in enumerate(reads.reads):
        if not read.correct and round(0.85 * min(2.0 * read.faster_cap(), read.uncapped_map_q)) >= 60:
            print("Read {} {}".format(i, read))

    # Make ROC curves
    roc_unmodified = reads.get_roc()
    print("Roc unmodified", roc_unmodified)
    roc_adam_modified = reads.get_roc(map_q_fn=lambda r: round(min(r.vg_computed_cap, r.uncapped_map_q, 60)))
    print("Roc adam modified ", roc_adam_modified)
<<<<<<< HEAD
    roc_new_sum_modified = reads.get_roc(map_q_fn=lambda r: round(0.85 * min(2.0 * r.faster_cap(), r.uncapped_map_q, 70)))
    print("Roc mode modified ", roc_new_sum_modified)
=======
    start_time = time.time()
    roc_new_sum_modified = reads.get_roc(map_q_fn=lambda r: round(0.85 * min(2.0 * r.faster_cap(), r.map_q, 70)))
    print("Roc mode modified (time:{}) ".format(time.time()-start_time), roc_new_sum_modified)
>>>>>>> 9359dd30
    Reads.plot_rocs([roc_unmodified, roc_adam_modified, roc_new_sum_modified])

    # plt.scatter([x.vg_computed_cap for x in reads.reads if not x.correct],
    # [x.faster_balanced_cap() for x in reads.reads if not x.correct])
    # plt.scatter([x.vg_computed_cap for x in reads.reads if x.correct],
    # [x.faster_cap() for x in reads.reads if x.correct], 'g^')
    # plt.show()
    
    plt.clf()
    plt.scatter([x.vg_computed_cap for x in reads.reads], [x.faster_cap() for x in reads.reads])
    plt.savefig('compare.png')


if __name__ == '__main__':
    main()<|MERGE_RESOLUTION|>--- conflicted
+++ resolved
@@ -508,16 +508,10 @@
                                           min(index - m.window_start + 1,
                                               (m.window_start + m.window_length) - index))
 
-<<<<<<< HEAD
-                # We have that many chances to beat this minimizer.
-                p += log10prob_for_at_least_one(m.beat_prob, possible_minimizers)
-        logger.debug("Overall log10 prob for disrupting all minimizers via column %d: %f", index, p)
-=======
                 # Prob that error creates a new minimizer
                 p *= 1.0 - math.exp(m.ln_one_minus_beat_prob * possible_minimizers)  # This may be faster
                 #p *= 1.0 - (1.0 - m.beat_prob) ** possible_minimizers
 
->>>>>>> 9359dd30
         return p
 
     def get_log_prob_of_disruption_in_interval(self, minimizers, left, right):
@@ -529,30 +523,13 @@
         :param right: Rightmost base in interval of read, exclusive
         :return: log10 prob as float
         """
-<<<<<<< HEAD
         if left == right:
             # 0-length intervals do not need to be disrupted.
             return 0
-        p = self.get_log_prob_of_disruption_in_column(minimizers, left)
-        for i in range(left + 1, right):
-            p = sum_fn(self.get_log_prob_of_disruption_in_column(minimizers, i), p)
-            
-        # With really bad base qualities our assumption that OR ~= total of
-        # probabilities which we might make will break down because the errors
-        # aren't actually exclusive.
-        
-        # Cap at 0 (certainty)
-        p = min(p, 0.0)
-        
-        logger.debug("Overall log10 prob for disrupting %d to %d: %f", left, right, p)
-        return p
-=======
-        assert left < right  # We don't allow zero length intervals
         p = 1.0 - self.get_prob_of_disruption_in_column(minimizers, left)
         for i in range(left + 1, right):
             p *= 1.0 - self.get_prob_of_disruption_in_column(minimizers, i)
         return math.log10(1.0 - p)
->>>>>>> 9359dd30
 
     def faster_balanced_cap(self):
         """ As faster_cap(), but scores minimizers
@@ -685,14 +662,9 @@
     print("Roc unmodified", roc_unmodified)
     roc_adam_modified = reads.get_roc(map_q_fn=lambda r: round(min(r.vg_computed_cap, r.uncapped_map_q, 60)))
     print("Roc adam modified ", roc_adam_modified)
-<<<<<<< HEAD
+    start_time = time.time()
     roc_new_sum_modified = reads.get_roc(map_q_fn=lambda r: round(0.85 * min(2.0 * r.faster_cap(), r.uncapped_map_q, 70)))
-    print("Roc mode modified ", roc_new_sum_modified)
-=======
-    start_time = time.time()
-    roc_new_sum_modified = reads.get_roc(map_q_fn=lambda r: round(0.85 * min(2.0 * r.faster_cap(), r.map_q, 70)))
     print("Roc mode modified (time:{}) ".format(time.time()-start_time), roc_new_sum_modified)
->>>>>>> 9359dd30
     Reads.plot_rocs([roc_unmodified, roc_adam_modified, roc_new_sum_modified])
 
     # plt.scatter([x.vg_computed_cap for x in reads.reads if not x.correct],
