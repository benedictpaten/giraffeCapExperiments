import math
# import matplotlib
# matplotlib.use('Agg')
import matplotlib.pyplot as plt
import numpy as np
import heapq
import logging
import sys
import time

logger = logging.getLogger(__name__)

RC_TABLE = str.maketrans("ACGT", "TGCA")


def reverse_complement(dna):
    return ''.join(reversed(dna.translate(RC_TABLE)))


# negative infinity
n_inf = float("-inf")


def prob_to_log10prob(prob):
    """
    Convert a raw probability to a log10 probability.
    """

    return math.log10(prob)


def log10prob_to_phred(log10prob):
    """
    Convert a log10 probability to a Phred score.
    
    :return: the Phred score as a float
    """

    return -10 * log10prob


def log10prob_for_at_least_one(prob_each, count):
    """
    Return the log10 probability for at least one event happening, out of count
    chances each with independent raw probability log10_prob_each.
    """

    return log10prob_not(prob_to_log10prob(1.0 - prob_each) * count)


def log10prob_not(log10prob):
    """
    Return the log10 probability for the opposite of an event with the given log10 probability.
    """

    return math.log10(1.0 - math.pow(10, log10prob))


class Minimizer:
    """
    Represents a minimizer within a read.
    """

    total_window_length = 29 + 11 - 1  # Currently hard-coded, and therefore assumed the same for all minimizers

    def __init__(self, minimizer, minimizer_start, window_start, window_length, hits, hits_in_extension, source_read):
        self.minimizer, self.minimizer_start, self.window_start = minimizer, minimizer_start, window_start
        self.window_length, self.hits, self.hits_in_extension = window_length, hits, hits_in_extension

        if self.minimizer != source_read[minimizer_start:minimizer_start + len(self.minimizer)]:
            # It's a reverse strand minimizer
            self.is_reverse = True
            assert reverse_complement(self.minimizer) == source_read[
                                                         minimizer_start:minimizer_start + len(self.minimizer)]
        else:
            self.is_reverse = False

        # Work out how easy this minimizer is to beat.
        # At hash = 2^64 - 1, you are almost certain to beat it, unless you actually hit it,
        # in which case you won't beat it.
        # At hash = 0 you cannot beat it.
        # At hash = 1 only 1 of the 2^64 possibilities beats it.
        self.beat_prob = self.hash() / (2 ** 64)  # A float on 0-1 that represents the probability of beating this
        # minimizer's hash with a random other minimizer.
        self.ln_one_minus_beat_prob = math.log(1.0 - self.beat_prob)

        # Consistency checks
        assert len(source_read) >= 0
        assert minimizer_start >= 0 and minimizer_start + len(minimizer) <= len(source_read)
        assert window_start >= 0 and window_start + window_length <= len(source_read)
        assert window_start <= minimizer_start
        assert window_start + window_length >= minimizer_start + len(minimizer)

    def __str__(self):
        return "window_start: {} window_length: {} minimizer_start: {} " \
               "minimizer_length: {} minimizer: {} hits: {} hits_in_extension: {} hash: {:016x} beat_prob: {}". \
            format(self.window_start, self.window_length - Minimizer.total_window_length + 1, self.minimizer_start,
                   len(self.minimizer), self.minimizer, self.hits, self.hits_in_extension, self.hash(), self.beat_prob)

    def encode(self):
        """
        Encode the minimizer as an integer.
        
        :return: the minimizer 2-bit encoded as A=0, C=1, G=2, T=3, last base
        in least significant position.
        """

        encoding = {'A': 0, 'C': 1, 'G': 2, 'T': 3}
        encoded = 0
        for base in self.minimizer:
            # Check the base for acceptability
            assert base in encoding
            # Encode and shift in each base.
            encoded = (encoded << 2 | encoding[base])
        return encoded

    def hash(self):
        """
        Get the integer hash value of the current minimizer.
        Hashes are over the 2^64 space.
        
        :return: the minimizer's hash value as a nonnegative int in 64 bits
        """

        # Numpy 64 bit ints warn on overflow and ctypes 64 bit ints don't implement inportant ops like xor.
        # So we use Python bigints and mask frequently.
        mask = 0xFFFFFFFFFFFFFFFF

        scratch = self.encode() & mask

        # Implement Thomas Wang's 64 bit integer hash function as in gbwt library
        scratch = ((scratch ^ mask) + ((scratch << 21) & mask)) & mask
        scratch = scratch ^ (scratch >> 24)
        scratch = (((scratch + (scratch << 3) & mask) & mask) + ((scratch << 8) & mask)) & mask
        scratch = (scratch ^ (scratch >> 14)) & mask
        scratch = (((scratch + ((scratch << 2) & mask)) & mask) + ((scratch << 4) & mask)) & mask
        scratch = (scratch ^ (scratch >> 28)) & mask
        scratch = (scratch + ((scratch << 31) & mask)) & mask
        return scratch


class UnacceptableReadError(RuntimeError):
    pass


class Read:
    """
    Represents a read and its minimizers.
    """

    # Used to calculate log probs of disruption
    # Note: I'm not sure what the range of qual values is, but is less than 128
    qual_probs = [math.pow(10, (-i / 10)) for i in range(128)]

    def __init__(self, line, correct):

        # Format is tab sep (on one line):
        # READ_STR QUAL_STR IGNORED
        # (MINIMIZER_STR START WINDOW_START WINDOW_LENGTH HITS HITS_IN_EXTENSIONS?)xN
        # UNCAPPED_MAP_Q CAP CAP STAGE

        tokens = line.split()
        self.read, self.qual_string = tokens[0], [ord(i) - ord("!") for i in tokens[1]]
        assert len(self.read) == len(self.qual_string)
        # raw mapq, adam's mapq_extend_cap, my probability cluster lost cap,  last correct stage
        # Note that last correct stage may not be there
        if len(tokens) % 6 == 1:
            # Stage should be there
            self.uncapped_map_q, self.vg_computed_cap, self.xian_cap, self.stage = \
                float(tokens[-4]), float(tokens[-3]), float(tokens[-2]), tokens[-1]
        else:
            # No stage
            self.uncapped_map_q, self.vg_computed_cap, self.xian_cap = \
                float(tokens[-3]), float(tokens[-2]), float(tokens[-1])
            self.stage = "unknown"
        self.correct = correct
        self.minimizers = sorted([Minimizer(tokens[i + 3], int(tokens[i + 4]), int(tokens[i + 5]), int(tokens[i + 6]),
                                            int(tokens[i + 7]), int(tokens[i + 8]), self.read) for i in
                                  range(0, len(tokens) - 7, 6)],
                                 key=lambda x: x.window_start)  # Sort by start coordinate

        self.minimizers = sorted(self.minimizers, key=lambda x: x.minimizer_start)  # Fix broken minimizer ordering

        # Check they don't overlap and every window is accounted for
        p_window_start = -1
        p_window_end = -1
        for minimizer in self.minimizers:
            if p_window_start > minimizer.window_start:
                # Read contains minimizers that are out of order or overlap on start coordinates
                raise UnacceptableReadError(str(self))
            p_window_start = minimizer.window_start

            if p_window_end > minimizer.window_start + minimizer.window_length:
                # Read contains minimizers that are out of order or overlap on end coordinates
                raise UnacceptableReadError(str(self))

            p_window_end = minimizer.window_start + minimizer.window_length

            if minimizer.window_start + minimizer.window_length > len(self.read):
                # Read contains minimizer that extends beyond the read length
                raise UnacceptableReadError(str(self))

    def __str__(self):
        return "Read uncapped_map_q:{} vg_computed_cap:{} xian_cap:{} faster_cap:{} unique_cap:{} balanced_cap:{} stage: {}" \
            "\n\tread_string: {}\n\tqual_string: {} \n {}\n".format(self.uncapped_map_q, self.vg_computed_cap, self.xian_cap,
                                                                    self.faster_cap(), self.faster_unique_cap(),
                                                                    self.faster_balanced_cap(), self.stage,
                                                                    self.read, " ".join(map(str, self.qual_string)),
                                                                    "\n\t".join(map(str, self.minimizers)))

    def visualize(self, out=sys.stdout, minimizers=None):
        """
        Print out the read sequence with the minimizers aligned below it.
        """

        # Work out the set of minimizers we want
        if minimizers is None:
            minimizers = self.minimizers

        # First all the position numbers

        # Work out how namy digits we need for position
        digits = int(math.ceil(math.log10(len(self.read))))
        # Pad each number to that width
        texts = [('{:>' + str(digits) + '}').format(i) for i in range(len(self.read))]

        for row in range(digits):
            # For each digit we need
            for text in texts:
                # Print that digit of each padded number
                out.write(text[row])
            out.write('\n')

        # Then the sequence
        out.write(self.read)
        out.write('\n')

        # Then the minimizers
        for minimizer in minimizers:
            # Work out what orientation to print
            minimizer_text = minimizer.minimizer if not minimizer.is_reverse else reverse_complement(
                minimizer.minimizer)
            for i in range(len(self.read)):
                if i < minimizer.window_start:
                    # Before agglomeration
                    out.write(' ')
                elif i < minimizer.minimizer_start:
                    # In agglomeration before minimizer
                    out.write('-')
                elif i < minimizer.minimizer_start + len(minimizer.minimizer):
                    # In minimizer
                    out.write(minimizer_text[i - minimizer.minimizer_start])
                elif i < minimizer.window_start + minimizer.window_length:
                    # In agglomeration after minimizer (before required agglomeration length has elapsed)
                    out.write('-')
                else:
                    # After minimizer
                    out.write(' ')
            out.write('\n')

    def recompute_vg_computed_cap(self):
        """
        Recompute the "Adam Cap": probability of the most probable way to have
        errors at a set of bases, such that each error disrupts all minimizers
        whose agglomerations it hits, in order to disrupt all minimizers that
        were explored. Explored is defined as having participated in any
        extended cluster.
        
        :return: Phred scaled log prob of read being wrongly aligned
        """

        # Filter down to just located minimizers
        minimizers = [m for m in self.minimizers if m.hits_in_extension > 0]
        next_minimizer = 0

        if len(minimizers) == 0:
            # No minimizers left = can't cap
            # Should probably actually treat as 0.
            return float('inf')

        # Make a DP table of Phred score for cheapest solution up to here, with an error at this base
        table = np.full(len(self.read), n_inf)

        # Have a priority queue of agglomerations, with earliest-ending and then latest-starting being at the front
        # Agglomerations are (end, -start, minimizer)
        active_agglomerations = []

        # Have another priority queue of windows, with earliest-ending and then latest-starting being at the front
        # Windows are (end, -start)
        # These aren't all overlapped, but none have ended yet.
        active_windows = []

        # Track the latest-starting window ending before here, as (start, end), if any
        prev_window = None

        for i in range(len(self.read)):
            # Go through all the bases in the read.

            logger.debug("At base %d", i)

            while next_minimizer < len(minimizers) and minimizers[next_minimizer].window_start == i:

                # While the next agglomeration starts here
                agg = minimizers[next_minimizer]
                # Put it in the queue
                heapq.heappush(active_agglomerations, (agg.window_start + agg.window_length, -agg.window_start, agg))

                logger.debug("Agglomeration starts here: %s", agg)

                for window_offset in range(agg.window_length - agg.total_window_length + 1):
                    # And also all its windows
                    # Represent them as end, start for sort order
                    heapq.heappush(active_windows, (
                        agg.window_start + window_offset + agg.total_window_length,
                        -(agg.window_start + window_offset)))

                    logger.debug("Creates window %d to %d", agg.window_start + window_offset,
                                 agg.window_start + window_offset + agg.total_window_length)

                # Move on to the next minimizer
                next_minimizer += 1

            if len(active_agglomerations) == 0:
                # Nothing to do here
                logger.debug("Ignore base: no agglomerations")
            else:

                # Phred cost of an error here
                base_cost = self.qual_string[i]

                logger.debug("Cost to break base: %f", base_cost)
                for _, _, active_agg in active_agglomerations:
                    # For each minimizer this base is in an agglomeration of (i.e. that
                    # is active)

                    logger.debug("Overlap agglomeration: %s", active_agg)

                    # Work out the Phred cost of breaking the minimizer for
                    # the windows of it that we overlap by having an error here

                    if active_agg.minimizer_start <= i < active_agg.minimizer_start + len(active_agg.minimizer):
                        # We are in the minimizer itself.
                        # No cost to break
                        minimizer_break_score = 0
                        logger.debug("In minimizer: no additional cost")
                    else:
                        # We are in the flank.

                        # How many new possible minimizers would an error here create in this agglomeration,
                        # to compete with its minimizer?
                        # No more than one per position in a minimizer sequence.
                        # No more than 1 per base from the start of the agglomeration to here, inclusive.
                        # No more than 1 per base from here to the last base of the agglomeration, inclusive.
                        possible_minimizers = min(len(active_agg.minimizer),
                                                  min(i - active_agg.window_start + 1,
                                                      (active_agg.window_start + active_agg.window_length) - i))

                        # How probable is it to beat the current minimizer?
                        beat_prob = active_agg.beat_prob

                        # We have that many chances to beat this minimizer. What's that in Phred?
                        minimizer_break_score = log10prob_to_phred(
                            log10prob_for_at_least_one(beat_prob, possible_minimizers))

                        logger.debug("Out of minimizer: need to beat with probability %f and %d chances for %f points",
                                     beat_prob, possible_minimizers, minimizer_break_score)

                    # And AND them all up
                    base_cost += minimizer_break_score

                if prev_window is not None:
                    # AND that with the cheapest thing in the latest-starting window ending before here
                    prev_cost = np.min(table[prev_window[0]:prev_window[1]])
                    logger.debug("Cheapest previous base in %d to %d is %f", prev_window[0], prev_window[1], prev_cost)
                    base_cost += prev_cost

                logger.debug("Total cost for best solution ending in this base: %f", base_cost)

                # Save into the DP table
                table[i] = base_cost

            # Kick out agglomerations and windows we have passed

            while len(active_agglomerations) > 0 and active_agglomerations[0][0] == i + 1:
                # We are the last base in this agglomeration.
                # Pop it. It won't be active anymore.
                logger.debug("End agglomeration: %s", active_agglomerations[0][2])
                heapq.heappop(active_agglomerations)

            while len(active_windows) > 0 and active_windows[0][0] == i + 1:
                # We are the last base in this window

                logger.debug("End window %s to %s", -active_windows[0][1], active_windows[0][0])

                if prev_window is None or prev_window[0] < -active_windows[0][1]:
                    # We have no latest-starting window ending before here, or this one starts later.
                    # Take it (making sure to decode its weird encoding)
                    prev_window = (-active_windows[0][1], active_windows[0][0])
                    logger.debug("It is new latest-starting window ending before here")
                # Pop it
                heapq.heappop(active_windows)

        # Now the DP table is filled

        # Scan the latest-ending, latest-starting window to find the total cost.
        assert prev_window is not None
        winner = np.min(table[prev_window[0]:prev_window[1]])
        logger.debug("Cheapest answer in final window %d to %d is %f", prev_window[0], prev_window[1], winner)
        return winner

    def agglomeration_interval_iterator(self, minimizers, start_fn=lambda x: x.window_start,
                                        length_fn=lambda x: x.window_length):
        """
        Iterator over common intervals of overlapping minimizer agglomerations.
        
        :param minimizers: the list of minimizers to iterate over
        :param start_fn: given a minimizer, returns the start of its agglomeration.
        :param length_fn: given a minimizer, returns the length of its agglomeration.
        
        :return: yields sequence of (left, right, bottom, top) tuples, where
        left is the first base of the agglomeration interval (inclusive), right
        is the last base of the agglomeration interval (exclusive), bottom is
        the index of the first minimizer with an agglomeration in the interval
        and top is the index of the last minimizer with an agglomeration in the
        interval (exclusive).
        """

        return self.overlap_interval_iterator(minimizers, start_fn, length_fn)

    def overlap_interval_iterator(self, items, start_fn, length_fn):
        """
        Iterator over common intervals (rectangles) of overlapping items.
        Common intervals break when an item starts or ends.
        Assumes items are arranged such that they do not contain each other.
        Assumes items are sorted.
        
        :param items: the list of items to iterate over.
        :param start_fn: given an item, returns the start of an item.
        :param length_fn: given an item, returns the length of the item.
        
        :return: yields sequence of (left, right, bottom, top) tuples, where
        left is the first base of the interval (inclusive), right is the last
        base of the interval (exclusive), bottom is the index of the first item
        in the interval and top is the index of the last item in the interval
        (exclusive).
        """
        # Handle no item case
        if len(items) == 0:
            return

        stack = [items[0]]  # Items currently being iterated over
        left = [start_fn(items[0])]  # The left end of an item interval
        bottom = [0]  # The index of the first item in the interval in the sequence of items

        def get_preceding_intervals(right):
            # Get all intervals that precede a given point "right"
            while left[0] < right:

                # Case where the left-most item ends before the start of the new item
                if start_fn(stack[0]) + length_fn(stack[0]) <= right:
                    yield left[0], start_fn(stack[0]) + length_fn(stack[0]), bottom[0], bottom[0] + len(stack)

                    # If the stack contains only one item there is a gap between the item
                    # and the new item, otherwise just shift to the end of the leftmost item
                    left[0] = right if len(stack) == 1 else start_fn(stack[0]) + length_fn(stack[0])

                    bottom[0] += 1
                    del (stack[0])

                # Case where the left-most item ends at or after the beginning of the new new item
                else:
                    yield left[0], right, bottom[0], bottom[0] + len(stack)
                    left[0] = right

        # For each item in turn
        for item in items[1:]:
            assert len(stack) > 0

            # For each new item we return all intervals that
            # precede start_fn(item)
            for interval in get_preceding_intervals(start_fn(item)):
                yield interval

            stack.append(item)  # Add the new item for the next loop

        # Intervals of the remaining intervals on the stack
        for interval in get_preceding_intervals(len(self.read)):
            yield interval

    def get_prob_of_disruption_in_column(self, minimizers, index):
        """ Gives the prob of a base error in the given column of the read that disrupts all the
        overlapping minimizers.
        :param minimizers: Minimizers to be disrupted
        :param index: Index of position in read
        :return: prob of disruption as float
        """
        p = Read.qual_probs[self.qual_string[index]]  # Prob of base error
        for m in minimizers:
            if not (m.minimizer_start <= index < m.minimizer_start + len(m.minimizer)):
                # Index is out of range of the minimizer

                # How many new possible minimizers would an error here create in this agglomeration,
                # to compete with its minimizer?
                # No more than one per position in a minimizer sequence.
                # No more than 1 per base from the start of the agglomeration to here, inclusive.
                # No more than 1 per base from here to the last base of the agglomeration, inclusive.
                possible_minimizers = min(len(m.minimizer),
                                          min(index - m.window_start + 1,
                                              (m.window_start + m.window_length) - index))

                # Prob that error creates a new minimizer
                p *= 1.0 - math.exp(m.ln_one_minus_beat_prob * possible_minimizers)  # This may be faster
                #p *= 1.0 - (1.0 - m.beat_prob) ** possible_minimizers

        return p

    def get_log_prob_of_disruption_in_interval(self, minimizers, left, right):
        """
        Gives the log10 prob of a base error in the given interval of the read,
        accounting for the disruption of minimizers
        :param minimizers: Minimizers to be disrupted
        :param left: Leftmost base in interval of read, inclusive
        :param right: Rightmost base in interval of read, exclusive
        :return: log10 prob as float
        """
        if left == right:
            # 0-length intervals do not need to be disrupted.
            return 0
        p = 1.0 - self.get_prob_of_disruption_in_column(minimizers, left)
        for i in range(left + 1, right):
            p *= 1.0 - self.get_prob_of_disruption_in_column(minimizers, i)
        return math.log10(1.0 - p)

    def faster_balanced_cap(self):
        """ As faster_cap(), but scores minimizers
        :return: Phred scaled log prob of read being wrongly aligned
        """
        x = self.faster_unique_cap()
        y = self.faster_cap()
        return min(x + 30, y)

    def faster_unique_cap(self):
        """ As faster_cap(), but only consider unique minimizers in the read.
        :return: Phred scaled log prob of read being wrongly aligned
        """
        return self.faster_cap(minimizer_filter_fn=lambda x: 0 < x.hits_in_extension == x.hits)

    def faster_cap(self, minimizer_filter_fn=lambda x: x.hits_in_extension > 0):
        """ Compute cap on the reads qual score by considering possibility that base errors and unlocated
        minimizer hits prevented us finding the true alignment.

        Algorithm uses a "sweep line" dynamic programming approach.
        For a read with minimizers aligned to it:

                     000000000011111111112222222222
                     012345678901234567890123456789
        Read:        ******************************
        Minimizer 1:    *****
        Minimizer 2:       *****
        Minimizer 3:                   *****
        Minimizer 4:                      *****

        For each distinct read interval of overlapping minimizers, e.g. in the example
        the intervals 3,4,5; 6,7; 8,9,10; 18,19,20; 21,22; and 23,24,25
        we consider base errors that would result in the minimizers in the interval being incorrect

        We use dynamic programming sweeping left-to-right over the intervals to compute the probability of
        the minimum number of base errors needed to disrupt all the minimizers.

        :param minimizer_filter_fn: Function to filter which minimizers are considered
        :return: Phred scaled log prob of read being wrongly aligned
        """
        # This step filters minimizers we will definitely skip - needs to be coordinated with
        # get_log_prob_of_minimizer_skip function above
        filtered_minimizers = list(filter(minimizer_filter_fn, self.minimizers))
        
        c = np.full(len(filtered_minimizers) + 1, n_inf)  # Log10 prob of having mutated minimizers,
        # such that c[i+1] is log prob of mutating minimizers 0, 1, 2, ..., i
        c[0] = 0.0

        for left, right, bottom, top in self.agglomeration_interval_iterator(filtered_minimizers):
            # Calculate prob of all intervals up to top being disrupted
            p = c[bottom] + self.get_log_prob_of_disruption_in_interval(filtered_minimizers[bottom:top], left, right)

            # Replace min-prob for minimizers in the interval
            for i in range(bottom + 1, top + 1):
                if c[i] < p:
                    c[i] = p

        assert c[-1] != n_inf
        cap = -c[-1] * 10
        logger.debug("Overall cap: %s", cap)
        return cap

    @staticmethod
    def parse_reads(reads_file, correct=True, max_reads=-1):
        reads = []
        with open(reads_file) as fh:  # This masks a bug
            for line in fh:
                reads.append(Read(line, correct))
                if max_reads != -1 and len(reads) > max_reads:
                    break
        return reads


class Reads:
    def __init__(self, correct_reads_file, incorrect_reads_file, max_correct_reads=-1, max_incorrect_reads=-1):
        self.reads = Read.parse_reads(incorrect_reads_file, False, max_reads=max_incorrect_reads) + \
                     Read.parse_reads(correct_reads_file, max_reads=max_correct_reads)

    def bin_reads(self, bin_fn):
        bins = {}
        for read in self.reads:
            i = bin_fn(read)
            if i not in bins:
                bins[i] = []
            bins[i].append(read)
        return bins

    def get_roc(self, map_q_fn=lambda read: round(read.uncapped_map_q)):
        """
        Compute a pseudo ROC curve for the reads
        :param map_q_fn: function which determines which value is used as the map-q
        :return:
        """
        bins = self.bin_reads(bin_fn=map_q_fn)
        reads_seen, reads_correct = 0, 0
        roc_bins = []
        for map_q in sorted(bins.keys(), reverse=True):
            for read in bins[map_q]:
                reads_seen += 1
                reads_correct += 1 if read.correct else 0
            roc_bins.append((
                math.log10((reads_seen - reads_correct) / reads_seen) if reads_seen > reads_correct else -8,
                reads_correct / len(self.reads), len(bins[map_q]), map_q))
        return roc_bins

    @staticmethod
    def plot_rocs(rocs):
        colors = ["r--", "bs", 'g^']  # This needs to be extended if you want more than three lines on the plot
        for roc, color in zip(rocs, colors):
            plt.plot(list(map(lambda x: x[0], roc)), list(map(lambda x: x[1], roc)), color)
        # plt.savefig('roc.png')
        plt.show()


def main():
    logging.basicConfig(level=logging.INFO)
    start_time = time.time()

    # Parse the reads
    reads = Reads("minimizers_correct_1kg", "minimizers_incorrect_1kg", max_correct_reads=10000)
    print("Got ", len(reads.reads), " in ", time.time() - start_time, " seconds")

    # Print some of the funky reads
    for i, read in enumerate(reads.reads):
        if not read.correct and round(0.85 * min(2.0 * read.faster_cap(), read.uncapped_map_q)) >= 60:
            print("Read {} {}".format(i, read))

    # Make ROC curves
    roc_unmodified = reads.get_roc()
    print("Roc unmodified", roc_unmodified)
    roc_adam_modified = reads.get_roc(map_q_fn=lambda r: round(min(r.vg_computed_cap, r.uncapped_map_q, 60)))
    print("Roc adam modified ", roc_adam_modified)
    start_time = time.time()
    roc_new_sum_modified = reads.get_roc(map_q_fn=lambda r: round(0.85 * min(2.0 * r.faster_cap(), r.uncapped_map_q, 70)))
    print("Roc mode modified (time:{}) ".format(time.time()-start_time), roc_new_sum_modified)
    Reads.plot_rocs([roc_unmodified, roc_adam_modified, roc_new_sum_modified])

    # plt.scatter([x.vg_computed_cap for x in reads.reads if not x.correct],
    # [x.faster_balanced_cap() for x in reads.reads if not x.correct])
    # plt.scatter([x.vg_computed_cap for x in reads.reads if x.correct],
    # [x.faster_cap() for x in reads.reads if x.correct], 'g^')
    # plt.show()
    
    plt.clf()
<<<<<<< HEAD
    plt.scatter([x.vg_computed_cap for x in reads.reads], [2.0 * x.faster_cap() for x in reads.reads])
=======
    plt.scatter([x.vg_computed_cap for x in reads.reads], [2 * x.faster_cap() for x in reads.reads])
>>>>>>> da3ab73e
    plt.savefig('compare.png')


if __name__ == '__main__':
    main()<|MERGE_RESOLUTION|>--- conflicted
+++ resolved
@@ -674,11 +674,7 @@
     # plt.show()
     
     plt.clf()
-<<<<<<< HEAD
-    plt.scatter([x.vg_computed_cap for x in reads.reads], [2.0 * x.faster_cap() for x in reads.reads])
-=======
     plt.scatter([x.vg_computed_cap for x in reads.reads], [2 * x.faster_cap() for x in reads.reads])
->>>>>>> da3ab73e
     plt.savefig('compare.png')
 
 
